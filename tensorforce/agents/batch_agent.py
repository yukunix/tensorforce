--- conflicted
+++ resolved
@@ -47,13 +47,9 @@
 
     def __init__(self, config, model=None):
         config.default(BatchAgent.default_config)
-<<<<<<< HEAD
-        super(BatchAgent, self).__init__(config, model)
-=======
->>>>>>> b6718f94
         self.batch_size = config.batch_size
         self.batch = None
-        super(BatchAgent, self).__init__(config)
+        super(BatchAgent, self).__init__(config, model)
 
     def observe(self, reward, terminal):
         """
