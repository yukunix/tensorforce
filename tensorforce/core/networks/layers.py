--- conflicted
+++ resolved
@@ -33,7 +33,7 @@
 from tensorforce import TensorForceError, util
 
 
-def flatten(x, **kwargs):
+def flatten(x):
     """Flatten layer.
 
     Args:
@@ -48,7 +48,7 @@
     return x
 
 
-def nonlinearity(x, name='relu', summary_level=0, **kwargs):
+def nonlinearity(x, name='relu', summary_level=0):
     """ Applies a non-linearity to an input and returns the result.
 
     Args:
@@ -142,31 +142,18 @@
                 raise TensorForceError('Bias shape {} does not match expected shape {} '
                                        .format(bias.shape, shape))
 
-<<<<<<< HEAD
         if weights_variable:
             weights = tf.Variable(initial_value=weights, dtype=tf.float32)
             if l2_regularization > 0.0:
                 tf.losses.add_loss(l2_regularization * tf.nn.l2_loss(t=weights))
-=======
-        weights = tf.Variable(initial_value=weights, dtype=tf.float32, name='W')
-
-        if l2_regularization > 0.0:
-            tf.losses.add_loss(l2_regularization * tf.nn.l2_loss(t=weights))
->>>>>>> 2a3a3d50
 
         x = tf.matmul(a=x, b=weights)
 
         if bias is not None:
-<<<<<<< HEAD
             if bias_variable:
                 bias = tf.Variable(initial_value=bias, dtype=tf.float32)
                 if l2_regularization > 0.0:
                     tf.losses.add_loss(l2_regularization * tf.nn.l2_loss(t=bias))
-=======
-            bias = tf.Variable(initial_value=bias, dtype=tf.float32, name='b')
-            if l2_regularization > 0.0:
-                tf.losses.add_loss(l2_regularization * tf.nn.l2_loss(t=bias))
->>>>>>> 2a3a3d50
             x = tf.nn.bias_add(value=x, bias=bias)
 
     return x
@@ -241,7 +228,7 @@
     return x
 
 
-def lstm(x, size=None, **kwargs):
+def lstm(x, size=None):
     """
 
     Args:
